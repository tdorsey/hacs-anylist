--- conflicted
+++ resolved
@@ -1,6 +1,5 @@
 {
-<<<<<<< HEAD
-  "version": "1.0.0",
+  "version": "1.5.10",
   "domain": "anylist",
   "name": "AnyList",
   "config_flow": true,
@@ -11,16 +10,4 @@
   "integration_type": "service",
   "iot_class": "cloud_polling",
   "requirements": []
-=======
-  "domain": "anylist",
-  "name": "AnyList",
-  "version": "1.0.0",
-  "documentation": "https://github.com/tdorsey/hacs-anylist",
-  "requirements": [],
-  "dependencies": [],
-  "codeowners": ["@tdorsey"],
-  "config_flow": true,
-  "issue_tracker": "https://github.com/tdorsey/hacs-anylist/issues",
-  "integration_type": "service"
->>>>>>> 271301d4
 }